--- conflicted
+++ resolved
@@ -3,12 +3,7 @@
 // Distributed under the MIT software license, see the accompanying
 // file COPYING or http://www.opensource.org/licenses/mit-license.php.
 
-<<<<<<< HEAD
-#include "ui_interface.h"
-#include "init.h"
-=======
 #include <noui.h>
->>>>>>> dac5d68f
 
 #include <ui_interface.h>
 #include <util.h>
