--- conflicted
+++ resolved
@@ -7,21 +7,13 @@
     <x>0</x>
     <y>0</y>
     <width>850</width>
-<<<<<<< HEAD
-    <height>400</height>
-=======
     <height>526</height>
->>>>>>> dac5d68f
    </rect>
   </property>
   <property name="windowTitle">
    <string>Send Coins</string>
   </property>
-<<<<<<< HEAD
-  <layout class="QVBoxLayout" name="verticalLayout" stretch="0,1,0">
-=======
   <layout class="QVBoxLayout" name="verticalLayout" stretch="0,1,0,0">
->>>>>>> dac5d68f
    <property name="bottomMargin">
     <number>8</number>
    </property>
@@ -47,11 +39,7 @@
      </property>
      <layout class="QVBoxLayout" name="verticalLayoutCoinControl2">
       <property name="spacing">
-<<<<<<< HEAD
-       <number>6</number>
-=======
        <number>0</number>
->>>>>>> dac5d68f
       </property>
       <property name="leftMargin">
        <number>0</number>
@@ -121,12 +109,9 @@
             <property name="text">
              <string>Inputs...</string>
             </property>
-<<<<<<< HEAD
-=======
             <property name="autoDefault">
              <bool>false</bool>
             </property>
->>>>>>> dac5d68f
            </widget>
           </item>
           <item>
@@ -148,11 +133,7 @@
              </font>
             </property>
             <property name="styleSheet">
-<<<<<<< HEAD
-             <string notr="true">color:#880015;</string>
-=======
              <string notr="true">color:red;font-weight:bold;</string>
->>>>>>> dac5d68f
             </property>
             <property name="text">
              <string>Insufficient funds!</string>
@@ -237,16 +218,11 @@
                </property>
                <item row="0" column="0">
                 <widget class="QLabel" name="labelCoinControlQuantityText">
-<<<<<<< HEAD
-                 <property name="styleSheet">
-                  <string notr="true">font-weight:bold;</string>
-=======
                  <property name="font">
                   <font>
                    <weight>75</weight>
                    <bold>true</bold>
                   </font>
->>>>>>> dac5d68f
                  </property>
                  <property name="text">
                   <string>Quantity:</string>
@@ -258,15 +234,6 @@
                </item>
                <item row="0" column="1">
                 <widget class="QLabel" name="labelCoinControlQuantity">
-<<<<<<< HEAD
-                 <property name="font">
-                  <font>
-                   <family>Monospace</family>
-                   <pointsize>10</pointsize>
-                  </font>
-                 </property>
-=======
->>>>>>> dac5d68f
                  <property name="cursor">
                   <cursorShape>IBeamCursor</cursorShape>
                  </property>
@@ -274,11 +241,7 @@
                   <enum>Qt::ActionsContextMenu</enum>
                  </property>
                  <property name="text">
-<<<<<<< HEAD
-                  <string>0</string>
-=======
                   <string notr="true">0</string>
->>>>>>> dac5d68f
                  </property>
                  <property name="margin">
                   <number>0</number>
@@ -290,16 +253,11 @@
                </item>
                <item row="1" column="0">
                 <widget class="QLabel" name="labelCoinControlBytesText">
-<<<<<<< HEAD
-                 <property name="styleSheet">
-                  <string notr="true">font-weight:bold;</string>
-=======
                  <property name="font">
                   <font>
                    <weight>75</weight>
                    <bold>true</bold>
                   </font>
->>>>>>> dac5d68f
                  </property>
                  <property name="text">
                   <string>Bytes:</string>
@@ -308,15 +266,6 @@
                </item>
                <item row="1" column="1">
                 <widget class="QLabel" name="labelCoinControlBytes">
-<<<<<<< HEAD
-                 <property name="font">
-                  <font>
-                   <family>Monospace</family>
-                   <pointsize>10</pointsize>
-                  </font>
-                 </property>
-=======
->>>>>>> dac5d68f
                  <property name="cursor">
                   <cursorShape>IBeamCursor</cursorShape>
                  </property>
@@ -324,11 +273,7 @@
                   <enum>Qt::ActionsContextMenu</enum>
                  </property>
                  <property name="text">
-<<<<<<< HEAD
-                  <string>0</string>
-=======
                   <string notr="true">0</string>
->>>>>>> dac5d68f
                  </property>
                  <property name="textInteractionFlags">
                   <set>Qt::LinksAccessibleByMouse|Qt::TextSelectableByKeyboard|Qt::TextSelectableByMouse</set>
@@ -356,16 +301,11 @@
                </property>
                <item row="0" column="0">
                 <widget class="QLabel" name="labelCoinControlAmountText">
-<<<<<<< HEAD
-                 <property name="styleSheet">
-                  <string notr="true">font-weight:bold;</string>
-=======
                  <property name="font">
                   <font>
                    <weight>75</weight>
                    <bold>true</bold>
                   </font>
->>>>>>> dac5d68f
                  </property>
                  <property name="text">
                   <string>Amount:</string>
@@ -377,15 +317,6 @@
                </item>
                <item row="0" column="1">
                 <widget class="QLabel" name="labelCoinControlAmount">
-<<<<<<< HEAD
-                 <property name="font">
-                  <font>
-                   <family>Monospace</family>
-                   <pointsize>10</pointsize>
-                  </font>
-                 </property>
-=======
->>>>>>> dac5d68f
                  <property name="cursor">
                   <cursorShape>IBeamCursor</cursorShape>
                  </property>
@@ -393,11 +324,7 @@
                   <enum>Qt::ActionsContextMenu</enum>
                  </property>
                  <property name="text">
-<<<<<<< HEAD
-                  <string>0.00 BTC</string>
-=======
                   <string notr="true">0.00 BTC</string>
->>>>>>> dac5d68f
                  </property>
                  <property name="textInteractionFlags">
                   <set>Qt::LinksAccessibleByMouse|Qt::TextSelectableByKeyboard|Qt::TextSelectableByMouse</set>
@@ -405,14 +332,6 @@
                 </widget>
                </item>
                <item row="1" column="0">
-<<<<<<< HEAD
-                <widget class="QLabel" name="labelCoinControlPriorityText">
-                 <property name="styleSheet">
-                  <string notr="true">font-weight:bold;</string>
-                 </property>
-                 <property name="text">
-                  <string>Priority:</string>
-=======
                 <widget class="QLabel" name="labelCoinControlLowOutputText">
                  <property name="font">
                   <font>
@@ -422,22 +341,11 @@
                  </property>
                  <property name="text">
                   <string>Dust:</string>
->>>>>>> dac5d68f
                  </property>
                 </widget>
                </item>
                <item row="1" column="1">
-<<<<<<< HEAD
-                <widget class="QLabel" name="labelCoinControlPriority">
-                 <property name="font">
-                  <font>
-                   <family>Monospace</family>
-                   <pointsize>10</pointsize>
-                  </font>
-                 </property>
-=======
                 <widget class="QLabel" name="labelCoinControlLowOutput">
->>>>>>> dac5d68f
                  <property name="cursor">
                   <cursorShape>IBeamCursor</cursorShape>
                  </property>
@@ -445,11 +353,7 @@
                   <enum>Qt::ActionsContextMenu</enum>
                  </property>
                  <property name="text">
-<<<<<<< HEAD
-                  <string>medium</string>
-=======
                   <string notr="true">no</string>
->>>>>>> dac5d68f
                  </property>
                  <property name="textInteractionFlags">
                   <set>Qt::LinksAccessibleByMouse|Qt::TextSelectableByKeyboard|Qt::TextSelectableByMouse</set>
@@ -477,16 +381,11 @@
                </property>
                <item row="0" column="0">
                 <widget class="QLabel" name="labelCoinControlFeeText">
-<<<<<<< HEAD
-                 <property name="styleSheet">
-                  <string notr="true">font-weight:bold;</string>
-=======
                  <property name="font">
                   <font>
                    <weight>75</weight>
                    <bold>true</bold>
                   </font>
->>>>>>> dac5d68f
                  </property>
                  <property name="text">
                   <string>Fee:</string>
@@ -498,15 +397,6 @@
                </item>
                <item row="0" column="1">
                 <widget class="QLabel" name="labelCoinControlFee">
-<<<<<<< HEAD
-                 <property name="font">
-                  <font>
-                   <family>Monospace</family>
-                   <pointsize>10</pointsize>
-                  </font>
-                 </property>
-=======
->>>>>>> dac5d68f
                  <property name="cursor">
                   <cursorShape>IBeamCursor</cursorShape>
                  </property>
@@ -514,43 +404,7 @@
                   <enum>Qt::ActionsContextMenu</enum>
                  </property>
                  <property name="text">
-<<<<<<< HEAD
-                  <string>0.00 BTC</string>
-                 </property>
-                 <property name="textInteractionFlags">
-                  <set>Qt::LinksAccessibleByMouse|Qt::TextSelectableByKeyboard|Qt::TextSelectableByMouse</set>
-                 </property>
-                </widget>
-               </item>
-               <item row="1" column="0">
-                <widget class="QLabel" name="labelCoinControlLowOutputText">
-                 <property name="styleSheet">
-                  <string notr="true">font-weight:bold;</string>
-                 </property>
-                 <property name="text">
-                  <string>Low Output:</string>
-                 </property>
-                </widget>
-               </item>
-               <item row="1" column="1">
-                <widget class="QLabel" name="labelCoinControlLowOutput">
-                 <property name="font">
-                  <font>
-                   <family>Monospace</family>
-                   <pointsize>10</pointsize>
-                  </font>
-                 </property>
-                 <property name="cursor">
-                  <cursorShape>IBeamCursor</cursorShape>
-                 </property>
-                 <property name="contextMenuPolicy">
-                  <enum>Qt::ActionsContextMenu</enum>
-                 </property>
-                 <property name="text">
-                  <string>no</string>
-=======
                   <string notr="true">0.00 BTC</string>
->>>>>>> dac5d68f
                  </property>
                  <property name="textInteractionFlags">
                   <set>Qt::LinksAccessibleByMouse|Qt::TextSelectableByKeyboard|Qt::TextSelectableByMouse</set>
@@ -578,16 +432,11 @@
                </property>
                <item row="0" column="0">
                 <widget class="QLabel" name="labelCoinControlAfterFeeText">
-<<<<<<< HEAD
-                 <property name="styleSheet">
-                  <string notr="true">font-weight:bold;</string>
-=======
                  <property name="font">
                   <font>
                    <weight>75</weight>
                    <bold>true</bold>
                   </font>
->>>>>>> dac5d68f
                  </property>
                  <property name="text">
                   <string>After Fee:</string>
@@ -599,15 +448,6 @@
                </item>
                <item row="0" column="1">
                 <widget class="QLabel" name="labelCoinControlAfterFee">
-<<<<<<< HEAD
-                 <property name="font">
-                  <font>
-                   <family>Monospace</family>
-                   <pointsize>10</pointsize>
-                  </font>
-                 </property>
-=======
->>>>>>> dac5d68f
                  <property name="cursor">
                   <cursorShape>IBeamCursor</cursorShape>
                  </property>
@@ -615,11 +455,7 @@
                   <enum>Qt::ActionsContextMenu</enum>
                  </property>
                  <property name="text">
-<<<<<<< HEAD
-                  <string>0.00 BTC</string>
-=======
                   <string notr="true">0.00 BTC</string>
->>>>>>> dac5d68f
                  </property>
                  <property name="textInteractionFlags">
                   <set>Qt::LinksAccessibleByMouse|Qt::TextSelectableByKeyboard|Qt::TextSelectableByMouse</set>
@@ -628,13 +464,6 @@
                </item>
                <item row="1" column="0">
                 <widget class="QLabel" name="labelCoinControlChangeText">
-<<<<<<< HEAD
-                 <property name="styleSheet">
-                  <string notr="true">font-weight:bold;</string>
-                 </property>
-                 <property name="text">
-                  <string>Change</string>
-=======
                  <property name="font">
                   <font>
                    <weight>75</weight>
@@ -643,21 +472,11 @@
                  </property>
                  <property name="text">
                   <string>Change:</string>
->>>>>>> dac5d68f
                  </property>
                 </widget>
                </item>
                <item row="1" column="1">
                 <widget class="QLabel" name="labelCoinControlChange">
-<<<<<<< HEAD
-                 <property name="font">
-                  <font>
-                   <family>Monospace</family>
-                   <pointsize>10</pointsize>
-                  </font>
-                 </property>
-=======
->>>>>>> dac5d68f
                  <property name="cursor">
                   <cursorShape>IBeamCursor</cursorShape>
                  </property>
@@ -665,11 +484,7 @@
                   <enum>Qt::ActionsContextMenu</enum>
                  </property>
                  <property name="text">
-<<<<<<< HEAD
-                  <string>0.00 BTC</string>
-=======
                   <string notr="true">0.00 BTC</string>
->>>>>>> dac5d68f
                  </property>
                  <property name="textInteractionFlags">
                   <set>Qt::LinksAccessibleByMouse|Qt::TextSelectableByKeyboard|Qt::TextSelectableByMouse</set>
@@ -699,25 +514,16 @@
           </property>
           <item>
            <widget class="QCheckBox" name="checkBoxCoinControlChange">
-<<<<<<< HEAD
-            <property name="text">
-             <string>custom change address</string>
-=======
             <property name="toolTip">
              <string>If this is activated, but the change address is empty or invalid, change will be sent to a newly generated address.</string>
             </property>
             <property name="text">
              <string>Custom change address</string>
->>>>>>> dac5d68f
             </property>
            </widget>
           </item>
           <item>
-<<<<<<< HEAD
-           <widget class="QLineEdit" name="lineEditCoinControlChange">
-=======
            <widget class="QValidatedLineEdit" name="lineEditCoinControlChange">
->>>>>>> dac5d68f
             <property name="enabled">
              <bool>false</bool>
             </property>
@@ -782,17 +588,10 @@
         <x>0</x>
         <y>0</y>
         <width>830</width>
-<<<<<<< HEAD
-        <height>122</height>
-       </rect>
-      </property>
-      <layout class="QVBoxLayout" name="verticalLayout_2">
-=======
         <height>104</height>
        </rect>
       </property>
       <layout class="QVBoxLayout" name="verticalLayout_2" stretch="0,1">
->>>>>>> dac5d68f
        <property name="leftMargin">
         <number>0</number>
        </property>
@@ -1424,9 +1223,6 @@
         <number>3</number>
        </property>
        <item>
-<<<<<<< HEAD
-        <widget class="QLabel" name="labelSendBalanceText">
-=======
         <widget class="QLabel" name="label">
          <property name="sizePolicy">
           <sizepolicy hsizetype="Preferred" vsizetype="Fixed">
@@ -1434,7 +1230,6 @@
            <verstretch>0</verstretch>
           </sizepolicy>
          </property>
->>>>>>> dac5d68f
          <property name="text">
           <string>Balance:</string>
          </property>
