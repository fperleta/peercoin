--- conflicted
+++ resolved
@@ -3,34 +3,18 @@
 <context>
     <name>AboutDialog</name>
     <message>
-<<<<<<< HEAD
-        <location filename="../forms/aboutdialog.ui" line="14"/>
+        <location filename="../forms/aboutdialog.ui" line="+14"/>
         <source>About PPCoin</source>
-        <translation>Sobre PPCoin</translation>
-    </message>
-    <message>
-        <location filename="../forms/aboutdialog.ui" line="53"/>
+        <translation>Acerca de PPCoin</translation>
+    </message>
+    <message>
+        <location line="+39"/>
         <source>&lt;b&gt;PPCoin&lt;/b&gt; version</source>
-        <translation>&lt;b&gt;PPCoin&lt;/b&gt; - versión </translation>
-    </message>
-    <message>
-        <location filename="../forms/aboutdialog.ui" line="85"/>
-        <source>Copyright © 2011-2013 PPCoin Developers
-
-=======
-        <location filename="../forms/aboutdialog.ui" line="+14"/>
-        <source>About Bitcoin</source>
-        <translation>Acerca de Bitcoin</translation>
-    </message>
-    <message>
-        <location line="+39"/>
-        <source>&lt;b&gt;Bitcoin&lt;/b&gt; version</source>
-        <translation>Versión de &lt;b&gt;Bitcoin&lt;/b&gt;</translation>
+        <translation>Versión de &lt;b&gt;PPCoin&lt;/b&gt;</translation>
     </message>
     <message>
         <location line="+57"/>
         <source>
->>>>>>> 40809aed
 This is experimental software.
 
 Distributed under the MIT/X11 software license, see the accompanying file COPYING or http://www.opensource.org/licenses/mit-license.php.
@@ -65,16 +49,7 @@
         <translation>Libreta de direcciones</translation>
     </message>
     <message>
-<<<<<<< HEAD
-        <location filename="../forms/addressbookpage.ui" line="20"/>
-        <source>These are your PPCoin addresses for receiving payments.  You may want to give a different one to each sender so you can keep track of who is paying you.</source>
-        <translation>Estas son tus direcciones PPCoin para recibir pagos. Puedes utilizar una diferente por cada persona emisora para saber quien te está pagando.</translation>
-    </message>
-    <message>
-        <location filename="../forms/addressbookpage.ui" line="33"/>
-=======
         <location line="+19"/>
->>>>>>> 40809aed
         <source>Double-click to edit address or label</source>
         <translation>Haga doble clic para editar una dirección o etiqueta</translation>
     </message>
@@ -275,17 +250,9 @@
         <translation>Confirmar cifrado del monedero</translation>
     </message>
     <message>
-<<<<<<< HEAD
-        <location filename="../askpassphrasedialog.cpp" line="102"/>
-        <source>WARNING: If you encrypt your wallet and lose your passphrase, you will &lt;b&gt;LOSE ALL OF YOUR PPCoinS&lt;/b&gt;!
-Are you sure you wish to encrypt your wallet?</source>
-        <translation>ATENCION: ¡Si encriptas tu cartera y pierdes la contraseña perderas &lt;b&gt;TODOS TUS PPCoinS&lt;/b&gt;!&quot;
-¿Seguro que quieres seguir encriptando la cartera?</translation>
-=======
-        <location line="+1"/>
-        <source>Warning: If you encrypt your wallet and lose your passphrase, you will &lt;b&gt;LOSE ALL OF YOUR BITCOINS&lt;/b&gt;!</source>
-        <translation>Atencion: ¡Si cifra su monedero y pierde la contraseña perderá &lt;b&gt;TODOS SUS BITCOINS&lt;/b&gt;!&quot;</translation>
->>>>>>> 40809aed
+        <location line="+1"/>
+        <source>Warning: If you encrypt your wallet and lose your passphrase, you will &lt;b&gt;LOSE ALL OF YOUR PPCOINS&lt;/b&gt;!</source>
+        <translation>Atencion: ¡Si cifra su monedero y pierde la contraseña perderá &lt;b&gt;TODOS SUS PPCOINS&lt;/b&gt;!&quot;</translation>
     </message>
     <message>
         <location line="+0"/>
@@ -293,11 +260,6 @@
         <translation>¿Seguro que desea cifrar su monedero?</translation>
     </message>
     <message>
-<<<<<<< HEAD
-        <location filename="../askpassphrasedialog.cpp" line="112"/>
-        <source>PPCoin will close now to finish the encryption process. Remember that encrypting your wallet cannot fully protect your PPCoins from being stolen by malware infecting your computer.</source>
-        <translation type="unfinished"/>
-=======
         <location line="+15"/>
         <source>IMPORTANT: Any previous backups you have made of your wallet file should be replaced with the newly generated, encrypted wallet file. For security reasons, previous backups of the unencrypted wallet file will become useless as soon as you start using the new, encrypted wallet.</source>
         <translation>IMPORTANTE: Cualquier copia de seguridad que haya realizado previamente de su archivo de monedero debe reemplazarse con el nuevo archivo de monedero cifrado. Por razones de seguridad, las copias de seguridad previas del archivo de monedero no cifradas serán inservibles en cuanto comience a usar el nuevo monedero cifrado.</translation>
@@ -313,12 +275,11 @@
         <location line="+58"/>
         <source>Wallet encrypted</source>
         <translation>Monedero cifrado</translation>
->>>>>>> 40809aed
     </message>
     <message>
         <location line="-56"/>
-        <source>Bitcoin will close now to finish the encryption process. Remember that encrypting your wallet cannot fully protect your bitcoins from being stolen by malware infecting your computer.</source>
-        <translation>Bitcoin se cerrará para finalizar el proceso de cifrado. Recuerde que el cifrado de su monedero no puede proteger totalmente sus bitcoins de robo por malware que infecte su sistema.</translation>
+        <source>PPCoin will close now to finish the encryption process. Remember that encrypting your wallet cannot fully protect your ppcoins from being stolen by malware infecting your computer.</source>
+        <translation>PPCoin se cerrará para finalizar el proceso de cifrado. Recuerde que el cifrado de su monedero no puede proteger totalmente sus ppcoins de robo por malware que infecte su sistema.</translation>
     </message>
     <message>
         <location line="+13"/>
@@ -365,15 +326,9 @@
 <context>
     <name>PPCoinGUI</name>
     <message>
-<<<<<<< HEAD
-        <location filename="../bitcoingui.cpp" line="69"/>
-        <source>PPCoin Wallet</source>
-        <translation>Cartera PPCoin</translation>
-=======
         <location filename="../bitcoingui.cpp" line="+233"/>
         <source>Sign &amp;message...</source>
         <translation>Firmar &amp;mensaje...</translation>
->>>>>>> 40809aed
     </message>
     <message>
         <location line="+280"/>
@@ -422,19 +377,13 @@
     </message>
     <message>
         <location line="+4"/>
-        <source>Show information about Bitcoin</source>
-        <translation>Mostrar información acerca de Bitcoin</translation>
-    </message>
-    <message>
-<<<<<<< HEAD
-        <location filename="../bitcoingui.cpp" line="201"/>
-        <source>Send coins to a PPCoin address</source>
-        <translation>Envia monedas a una dirección PPCoin</translation>
-=======
+        <source>Show information about PPCoin</source>
+        <translation>Mostrar información acerca de PPCoin</translation>
+    </message>
+    <message>
         <location line="+2"/>
         <source>About &amp;Qt</source>
         <translation>Acerca de &amp;Qt</translation>
->>>>>>> 40809aed
     </message>
     <message>
         <location line="+1"/>
@@ -462,15 +411,9 @@
         <translation>&amp;Cambiar la contraseña…</translation>
     </message>
     <message>
-<<<<<<< HEAD
-        <location filename="../bitcoingui.cpp" line="231"/>
-        <source>Show information about PPCoin</source>
-        <translation>Muestra información sobre PPCoin</translation>
-=======
         <location line="+285"/>
         <source>Importing blocks from disk...</source>
         <translation>Importando bloques de disco...</translation>
->>>>>>> 40809aed
     </message>
     <message>
         <location line="+3"/>
@@ -488,21 +431,6 @@
         <translation>Modificar las opciones de configuración de Bitcoin</translation>
     </message>
     <message>
-<<<<<<< HEAD
-        <location filename="../bitcoingui.cpp" line="237"/>
-        <source>Modify configuration options for PPCoin</source>
-        <translation>Modifica opciones de configuración</translation>
-    </message>
-    <message>
-        <location filename="../bitcoingui.cpp" line="239"/>
-        <source>Open &amp;PPCoin</source>
-        <translation>Abre &amp;PPCoin</translation>
-    </message>
-    <message>
-        <location filename="../bitcoingui.cpp" line="240"/>
-        <source>Show the PPCoin window</source>
-        <translation>Muestra la ventana de PPCoin</translation>
-=======
         <location line="+9"/>
         <source>Backup wallet to another location</source>
         <translation>Copia de seguridad del monedero en otra ubicación</translation>
@@ -516,7 +444,6 @@
         <location line="+6"/>
         <source>&amp;Debug window</source>
         <translation>Ventana de &amp;depuración</translation>
->>>>>>> 40809aed
     </message>
     <message>
         <location line="+1"/>
@@ -611,25 +538,14 @@
         <translation>[testnet]</translation>
     </message>
     <message>
-<<<<<<< HEAD
-        <location filename="../bitcoingui.cpp" line="407"/>
-        <source>PPCoin-qt</source>
-        <translation>PPCoin-qt</translation>
+        <location line="+47"/>
+        <source>PPCoin client</source>
+        <translation>Cliente PPCoin</translation>
     </message>
     <message numerus="yes">
-        <location filename="../bitcoingui.cpp" line="449"/>
+        <location line="+141"/>
         <source>%n active connection(s) to PPCoin network</source>
         <translation><numerusform>%n conexión activa hacia la red PPCoin</numerusform><numerusform>%n conexiones activas hacia la red PPCoin</numerusform></translation>
-=======
-        <location line="+47"/>
-        <source>Bitcoin client</source>
-        <translation>Cliente Bitcoin</translation>
-    </message>
-    <message numerus="yes">
-        <location line="+141"/>
-        <source>%n active connection(s) to Bitcoin network</source>
-        <translation><numerusform>%n conexión activa hacia la red Bitcoin</numerusform><numerusform>%n conexiones activas hacia la red Bitcoin</numerusform></translation>
->>>>>>> 40809aed
     </message>
     <message>
         <location line="+22"/>
@@ -823,15 +739,9 @@
         <translation>La dirección introducida &quot;%1&quot; ya está presente en la libreta de direcciones.</translation>
     </message>
     <message>
-<<<<<<< HEAD
-        <location filename="../editaddressdialog.cpp" line="96"/>
+        <location line="-5"/>
         <source>The entered address &quot;%1&quot; is not a valid PPCoin address.</source>
-        <translation>La dirección introducida &quot;%1&quot; no es una dirección PPCoin valida.</translation>
-=======
-        <location line="-5"/>
-        <source>The entered address &quot;%1&quot; is not a valid Bitcoin address.</source>
-        <translation>La dirección introducida &quot;%1&quot; no es una dirección Bitcoin válida.</translation>
->>>>>>> 40809aed
+        <translation>La dirección introducida &quot;%1&quot; no es una dirección PPCoin válida.</translation>
     </message>
     <message>
         <location line="+10"/>
@@ -847,26 +757,15 @@
 <context>
     <name>GUIUtil::HelpMessageBox</name>
     <message>
-<<<<<<< HEAD
-        <location filename="../optionsdialog.cpp" line="170"/>
-        <source>&amp;Start PPCoin on window system startup</source>
-        <translation>&amp;Arranca PPCoin al iniciar el sistema</translation>
-    </message>
-    <message>
-        <location filename="../optionsdialog.cpp" line="171"/>
-        <source>Automatically start PPCoin after the computer is turned on</source>
-        <translation>Arranca PPCoin cuando se encienda el ordenador</translation>
-=======
         <location filename="../guiutil.cpp" line="+424"/>
         <location line="+12"/>
-        <source>Bitcoin-Qt</source>
-        <translation>Bitcoin-Qt</translation>
+        <source>PPCoin-Qt</source>
+        <translation>PPCoin-Qt</translation>
     </message>
     <message>
         <location line="-12"/>
         <source>version</source>
         <translation>versión</translation>
->>>>>>> 40809aed
     </message>
     <message>
         <location line="+2"/>
@@ -884,15 +783,9 @@
         <translation>Opciones GUI</translation>
     </message>
     <message>
-<<<<<<< HEAD
-        <location filename="../optionsdialog.cpp" line="181"/>
-        <source>Automatically open the PPCoin client port on the router. This only works when your router supports UPnP and it is enabled.</source>
-        <translation>Intenta abrir el puerto adecuado en el router automaticamente. Esta opcion solo funciona si el router soporta UPnP y esta activado.</translation>
-=======
         <location line="+1"/>
         <source>Set language, for example &quot;de_DE&quot; (default: system locale)</source>
         <translation>Establecer el idioma, por ejemplo, &quot;es_ES&quot; (predeterminado: configuración regional del sistema)</translation>
->>>>>>> 40809aed
     </message>
     <message>
         <location line="+1"/>
@@ -963,15 +856,9 @@
         <translation>Mapear el puerto usando &amp;UPnP</translation>
     </message>
     <message>
-<<<<<<< HEAD
-        <location filename="../optionsdialog.cpp" line="191"/>
-        <source>Connect to the Bitcon network through a SOCKS4 proxy (e.g. when connecting through Tor)</source>
-        <translation>Conecta a la red PPCoin atraves de un proxy SOCKS4 (ej. para conectar con la red Tor)</translation>
-=======
         <location line="+7"/>
-        <source>Connect to the Bitcoin network through a SOCKS proxy (e.g. when connecting through Tor).</source>
-        <translation>Conectar a la red Bitcoin a través de un proxy SOCKS (ej. para conectar con la red Tor)</translation>
->>>>>>> 40809aed
+        <source>Connect to the PPCoin network through a SOCKS proxy (e.g. when connecting through Tor).</source>
+        <translation>Conectar a la red PPCoin a través de un proxy SOCKS (ej. para conectar con la red Tor)</translation>
     </message>
     <message>
         <location line="+3"/>
@@ -1389,15 +1276,9 @@
         <translation>Use las flechas arriba y abajo para navegar por el historial y &lt;b&gt;Control+L&lt;/b&gt; para limpiar la pantalla.</translation>
     </message>
     <message>
-<<<<<<< HEAD
-        <location filename="../sendcoinsentry.cpp" line="25"/>
-        <source>Enter a PPCoin address (e.g. 1NS17iag9jJgTHD1VXjvLCEnZuQ3rJDE9L)</source>
-        <translation>Introduce una dirección PPCoin (ej. 1NS17iag9jJgTHD1VXjvLCEnZuQ3rJDE9L)</translation>
-=======
         <location line="+1"/>
         <source>Type &lt;b&gt;help&lt;/b&gt; for an overview of available commands.</source>
         <translation>Escriba &lt;b&gt;help&lt;/b&gt; para ver un resumen de los comandos disponibles.</translation>
->>>>>>> 40809aed
     </message>
 </context>
 <context>
@@ -2308,15 +2189,9 @@
 <context>
     <name>PPCoin-core</name>
     <message>
-<<<<<<< HEAD
-        <location filename="../bitcoinstrings.cpp" line="3"/>
+        <location filename="../bitcoinstrings.cpp" line="+94"/>
         <source>PPCoin version</source>
-        <translation>Versión PPCoin</translation>
-=======
-        <location filename="../bitcoinstrings.cpp" line="+94"/>
-        <source>Bitcoin version</source>
-        <translation>Versión de Bitcoin</translation>
->>>>>>> 40809aed
+        <translation>Versión de PPCoin</translation>
     </message>
     <message>
         <location line="+102"/>
@@ -2324,16 +2199,9 @@
         <translation>Uso:</translation>
     </message>
     <message>
-<<<<<<< HEAD
-        <location filename="../bitcoinstrings.cpp" line="5"/>
+        <location line="-29"/>
         <source>Send command to -server or ppcoind</source>
-        <translation>Envia comando a PPCoin lanzado con -server u ppcoind
-</translation>
-=======
-        <location line="-29"/>
-        <source>Send command to -server or bitcoind</source>
-        <translation>Envíar comando a -server o bitcoind</translation>
->>>>>>> 40809aed
+        <translation>Envíar comando a -server o ppcoind</translation>
     </message>
     <message>
         <location line="-23"/>
@@ -2354,27 +2222,15 @@
 </translation>
     </message>
     <message>
-<<<<<<< HEAD
-        <location filename="../bitcoinstrings.cpp" line="9"/>
-        <source>Specify configuration file (default: PPCoin.conf)</source>
-        <translation>Especifica archivo de configuración (predeterminado: PPCoin.conf)
+        <location line="+24"/>
+        <source>Specify configuration file (default: ppcoin.conf)</source>
+        <translation>Especificar archivo de configuración (predeterminado: ppcoin.conf)
 </translation>
     </message>
     <message>
-        <location filename="../bitcoinstrings.cpp" line="10"/>
+        <location line="+3"/>
         <source>Specify pid file (default: ppcoind.pid)</source>
-        <translation>Especifica archivo pid (predeterminado: PPCoin.pid)
-=======
-        <location line="+24"/>
-        <source>Specify configuration file (default: bitcoin.conf)</source>
-        <translation>Especificar archivo de configuración (predeterminado: bitcoin.conf)
-</translation>
-    </message>
-    <message>
-        <location line="+3"/>
-        <source>Specify pid file (default: bitcoind.pid)</source>
-        <translation>Especificar archivo pid (predeterminado: bitcoin.pid)
->>>>>>> 40809aed
+        <translation>Especificar archivo pid (predeterminado: ppcoin.pid)
 </translation>
     </message>
     <message>
@@ -2915,16 +2771,9 @@
         <translation>Actualizar el monedero al último formato</translation>
     </message>
     <message>
-<<<<<<< HEAD
-        <location filename="../bitcoinstrings.cpp" line="47"/>
-        <source>
-SSL options: (see the PPCoin Wiki for SSL setup instructions)</source>
-        <translation>Opciones SSL: (ver la PPCoin Wiki para instrucciones de configuración SSL)
-=======
         <location line="-21"/>
         <source>Set key pool size to &lt;n&gt; (default: 100)</source>
         <translation>Ajustar el número de claves en reserva &lt;n&gt; (predeterminado: 100)
->>>>>>> 40809aed
 </translation>
     </message>
     <message>
@@ -2963,16 +2812,9 @@
 </translation>
     </message>
     <message>
-<<<<<<< HEAD
-        <location filename="../bitcoinstrings.cpp" line="57"/>
-        <source>Cannot obtain a lock on data directory %s.  PPCoin is probably already running.</source>
-        <translation>No se puede obtener permiso de trabajo en la carpeta de datos %s. Probablemente PPCoin ya se está ejecutando.
-</translation>
-=======
         <location line="+6"/>
         <source>Unable to bind to %s on this computer (bind returned error %d, %s)</source>
         <translation>No es posible conectar con %s en este sistema (bind ha dado el error %d, %s)</translation>
->>>>>>> 40809aed
     </message>
     <message>
         <location line="-91"/>
@@ -2995,25 +2837,14 @@
         <translation>Error al cargar wallet.dat: el monedero está dañado</translation>
     </message>
     <message>
-<<<<<<< HEAD
-        <location filename="../bitcoinstrings.cpp" line="66"/>
+        <location line="+1"/>
         <source>Error loading wallet.dat: Wallet requires newer version of PPCoin</source>
-        <translation type="unfinished"/>
-    </message>
-    <message>
-        <location filename="../bitcoinstrings.cpp" line="67"/>
+        <translation>Error al cargar wallet.dat: El monedero requiere una versión más reciente de PPCoin</translation>
+    </message>
+    <message>
+        <location line="+93"/>
         <source>Wallet needed to be rewritten: restart PPCoin to complete</source>
-        <translation type="unfinished"/>
-=======
-        <location line="+1"/>
-        <source>Error loading wallet.dat: Wallet requires newer version of Bitcoin</source>
-        <translation>Error al cargar wallet.dat: El monedero requiere una versión más reciente de Bitcoin</translation>
-    </message>
-    <message>
-        <location line="+93"/>
-        <source>Wallet needed to be rewritten: restart Bitcoin to complete</source>
-        <translation>El monedero ha necesitado ser reescrito. Reinicie Bitcoin para completar el proceso</translation>
->>>>>>> 40809aed
+        <translation>El monedero ha necesitado ser reescrito. Reinicie PPCoin para completar el proceso</translation>
     </message>
     <message>
         <location line="-95"/>
@@ -3106,16 +2937,6 @@
         <translation>Generado pero no aceptado</translation>
     </message>
     <message>
-<<<<<<< HEAD
-        <location filename="../bitcoinstrings.cpp" line="78"/>
-        <source>Unable to bind to port %d on this computer.  PPCoin is probably already running.</source>
-        <translation>No es posible escuchar en el puerto %d en este ordenador. Probablemente PPCoin ya se está ejecutando.</translation>
-    </message>
-    <message>
-        <location filename="../bitcoinstrings.cpp" line="81"/>
-        <source>Warning: Please check that your computer&apos;s date and time are correct.  If your clock is wrong PPCoin will not work properly.</source>
-        <translation>Precaución: Por favor revisa que la fecha y hora de tu ordenador son correctas. Si tu reloj está mal PPCoin no funcionará correctamente.</translation>
-=======
         <location line="+82"/>
         <source>To use the %s option</source>
         <translation>Para utilizar la opción %s</translation>
@@ -3124,7 +2945,6 @@
         <location line="-74"/>
         <source>Error</source>
         <translation>Error</translation>
->>>>>>> 40809aed
     </message>
     <message>
         <location line="-31"/>
