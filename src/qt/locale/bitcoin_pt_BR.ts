--- conflicted
+++ resolved
@@ -1,47 +1,4 @@
-<<<<<<< HEAD
-<?xml version="1.0" ?><!DOCTYPE TS><TS language="pt_BR" version="2.0">
-<defaultcodec>UTF-8</defaultcodec>
-<context>
-    <name>AboutDialog</name>
-    <message>
-        <location filename="../forms/aboutdialog.ui" line="+14"/>
-        <source>About Peercoin</source>
-        <translation>Sobre o Peercoin</translation>
-    </message>
-    <message>
-        <location line="+39"/>
-        <source>&lt;b&gt;Peercoin&lt;/b&gt; version</source>
-        <translation>Versão do &lt;b&gt;Peercoin&lt;/b&gt;</translation>
-    </message>
-    <message>
-        <location line="+57"/>
-        <source>
-This is experimental software.
-
-Distributed under the MIT/X11 software license, see the accompanying file COPYING or http://www.opensource.org/licenses/mit-license.php.
-
-This product includes software developed by the OpenSSL Project for use in the OpenSSL Toolkit (http://www.openssl.org/) and cryptographic software written by Eric Young (eay@cryptsoft.com) and UPnP software written by Thomas Bernard.</source>
-        <translation>⏎
-Este é um software experimental.⏎
-⏎
-Distribuido sob a licença de software MIT/X11, veja o arquivo anexo COPYING ou http://www.opensource.org/licenses/mit-license.php.⏎
-⏎
-Este produto inclui software desenvolvido pelo Projeto OpenSSL para uso no OpenSSL Toolkit (http://www.openssl.org/), software de criptografia escrito por Eric Young (eay@cryptsoft.com) e sofware UPnP escrito por Thomas Bernard.</translation>
-    </message>
-    <message>
-        <location filename="../aboutdialog.cpp" line="+14"/>
-        <source>Copyright</source>
-        <translation>Copyright</translation>
-    </message>
-    <message>
-        <location line="+0"/>
-        <source>The Peercoin developers</source>
-        <translation>Desenvolvedores do Peercoin</translation>
-    </message>
-</context>
-=======
 <TS language="pt_BR" version="2.1">
->>>>>>> dac5d68f
 <context>
     <name>AddressBookPage</name>
     <message>
@@ -65,14 +22,8 @@
         <translation>&amp;Copiar</translation>
     </message>
     <message>
-<<<<<<< HEAD
-        <location filename="../addressbookpage.cpp" line="+63"/>
-        <source>These are your Peercoin addresses for receiving payments. You may want to give a different one to each sender so you can keep track of who is paying you.</source>
-        <translation>Estes são os seus endereços Peercoin para receber pagamentos. Você pode querer enviar um endereço diferente para cada remetente, para acompanhar quem está pagando.</translation>
-=======
         <source>C&amp;lose</source>
         <translation>Fe&amp;char</translation>
->>>>>>> dac5d68f
     </message>
     <message>
         <source>Delete the currently selected address from the list</source>
@@ -83,14 +34,8 @@
         <translation>Exportar os dados na aba atual para um arquivo</translation>
     </message>
     <message>
-<<<<<<< HEAD
-        <location line="+11"/>
-        <source>Sign a message to prove you own a Peercoin address</source>
-        <translation>Assine uma mensagem para provar que você é dono de um endereço Peercoin</translation>
-=======
         <source>&amp;Export</source>
         <translation>&amp;Exportar</translation>
->>>>>>> dac5d68f
     </message>
     <message>
         <source>&amp;Delete</source>
@@ -109,14 +54,8 @@
         <translation>E&amp;scolha</translation>
     </message>
     <message>
-<<<<<<< HEAD
-        <location line="-44"/>
-        <source>Verify a message to ensure it was signed with a specified Peercoin address</source>
-        <translation>Verificar mensagem para se assegurar que ela foi assinada pelo dono de um endereço Peercoin específico.</translation>
-=======
         <source>Sending addresses</source>
         <translation>Endereços de envio</translation>
->>>>>>> dac5d68f
     </message>
     <message>
         <source>Receiving addresses</source>
@@ -127,18 +66,12 @@
         <translation>Estes são os seus endereços para enviar pagamentos. Sempre cheque a quantia e o endereço do destinatário antes de enviar moedas.</translation>
     </message>
     <message>
-<<<<<<< HEAD
-        <location filename="../addressbookpage.cpp" line="-5"/>
-        <source>These are your Peercoin addresses for sending payments. Always check the amount and the receiving address before sending coins.</source>
-        <translation>Estes são os seus endereços Peercoin para receber pagamentos. Você pode querer enviar um endereço diferente para cada remetente, para acompanhar quem está pagando.</translation>
-=======
         <source>These are your Bitcoin addresses for receiving payments. It is recommended to use a new receiving address for each transaction.</source>
         <translation>Estes são os seus endereços para receber pagamentos. É recomendado usar um novo para cada transação.</translation>
     </message>
     <message>
         <source>&amp;Copy Address</source>
         <translation>&amp;Copiar endereço</translation>
->>>>>>> dac5d68f
     </message>
     <message>
         <source>Copy &amp;Label</source>
@@ -239,14 +172,8 @@
         <translation>Confirmar criptografia da carteira</translation>
     </message>
     <message>
-<<<<<<< HEAD
-        <location line="+1"/>
-        <source>Warning: If you encrypt your wallet and lose your passphrase, you will &lt;b&gt;LOSE ALL OF YOUR PEERCOINS&lt;/b&gt;!</source>
-        <translation>Aviso: Se você criptografar sua carteira e perder sua senha, você vai &lt;b&gt;perder todos os seus PEERCOINS!&lt;/b&gt;</translation>
-=======
         <source>Warning: If you encrypt your wallet and lose your passphrase, you will &lt;b&gt;LOSE ALL OF YOUR BITCOINS&lt;/b&gt;!</source>
         <translation>Aviso: Se você criptografar sua carteira e perder sua senha, você vai &lt;b&gt;PERDER TODOS OS SEUS BITCOINS&lt;/b&gt;!</translation>
->>>>>>> dac5d68f
     </message>
     <message>
         <source>Are you sure you wish to encrypt your wallet?</source>
@@ -257,14 +184,8 @@
         <translation>Carteira criptografada</translation>
     </message>
     <message>
-<<<<<<< HEAD
-        <location line="-56"/>
-        <source>Peercoin will close now to finish the encryption process. Remember that encrypting your wallet cannot fully protect your peercoins from being stolen by malware infecting your computer.</source>
-        <translation>O Peercoin irá fechar agora para finalizar o processo de encriptação. Lembre-se de que encriptar sua carteira não protege totalmente suas peercoins de serem roubadas por malwares que tenham infectado o seu computador.</translation>
-=======
         <source>IMPORTANT: Any previous backups you have made of your wallet file should be replaced with the newly generated, encrypted wallet file. For security reasons, previous backups of the unencrypted wallet file will become useless as soon as you start using the new, encrypted wallet.</source>
         <translation>IMPORTANTE: Qualquer backup prévio que você tenha feito da sua carteira deve ser substituído pelo novo e encriptado arquivo gerado. Por razões de segurança, qualquer backup do arquivo não criptografado se tornará inútil assim que você começar a usar uma nova carteira criptografada.</translation>
->>>>>>> dac5d68f
     </message>
     <message>
         <source>Wallet encryption failed</source>
@@ -349,18 +270,12 @@
         <translation>Sair da aplicação</translation>
     </message>
     <message>
-<<<<<<< HEAD
-        <location line="+4"/>
-        <source>Show information about Peercoin</source>
-        <translation>Mostrar informação sobre Peercoin</translation>
-=======
         <source>&amp;About %1</source>
         <translation>&amp;Sobre %1</translation>
     </message>
     <message>
         <source>Show information about %1</source>
         <translation>Mostrar informações sobre %1</translation>
->>>>>>> dac5d68f
     </message>
     <message>
         <source>About &amp;Qt</source>
@@ -423,24 +338,10 @@
         <translation>Reindexando blocos no disco...</translation>
     </message>
     <message>
-<<<<<<< HEAD
-        <location line="-347"/>
-        <source>Send coins to a Peercoin address</source>
-        <translation>Enviar moedas para um endereço peercoin</translation>
-    </message>
-    <message>
-        <location line="+49"/>
-        <source>Modify configuration options for Peercoin</source>
-        <translation>Modificar opções de configuração para peercoin</translation>
-    </message>
-    <message>
-        <location line="+9"/>
-=======
         <source>Send coins to a Bitcoin address</source>
         <translation>Enviar moedas para um endereço bitcoin</translation>
     </message>
     <message>
->>>>>>> dac5d68f
         <source>Backup wallet to another location</source>
         <translation>Fazer cópia de segurança da carteira para uma outra localização</translation>
     </message>
@@ -461,15 +362,8 @@
         <translation>&amp;Verificar mensagem...</translation>
     </message>
     <message>
-<<<<<<< HEAD
-        <location line="-165"/>
-        <location line="+530"/>
-        <source>Peercoin</source>
-        <translation>Peercoin</translation>
-=======
         <source>Bitcoin</source>
         <translation>Bitcoin</translation>
->>>>>>> dac5d68f
     </message>
     <message>
         <source>Wallet</source>
@@ -484,20 +378,6 @@
         <translation>&amp;Receber</translation>
     </message>
     <message>
-<<<<<<< HEAD
-        <location line="+14"/>
-        <source>&amp;Addresses</source>
-        <translation>&amp;Endereços</translation>
-    </message>
-    <message>
-        <location line="+22"/>
-        <source>&amp;About Peercoin</source>
-        <translation>&amp;Sobre o Peercoin</translation>
-    </message>
-    <message>
-        <location line="+9"/>
-=======
->>>>>>> dac5d68f
         <source>&amp;Show / Hide</source>
         <translation>&amp;Exibir / Ocultar</translation>
     </message>
@@ -510,33 +390,12 @@
         <translation>Criptografar as chaves privadas que pertencem à sua carteira</translation>
     </message>
     <message>
-<<<<<<< HEAD
-        <location line="+1"/>
-        <source>Decrypt wallet only for minting. Sending coins will still require the password.</source>
-        <translation type="unfinished"></translation>
-    </message>
-    <message>
-        <location line="+7"/>
-        <source>Sign messages with your Peercoin addresses to prove you own them</source>
-        <translation>Assine mensagems com seus endereços Peercoin para provar que você é dono deles</translation>
-    </message>
-    <message>
-        <location line="+2"/>
-        <source>Verify messages to ensure they were signed with specified Peercoin addresses</source>
-        <translation>Verificar mensagens para se assegurar que elas foram assinadas pelo dono de Endereços Peercoin específicos</translation>
-    </message>
-    <message>
-        <location line="+3"/>
-        <source>UI to create multisig addresses</source>
-        <translation type="unfinished"></translation>
-=======
         <source>Sign messages with your Bitcoin addresses to prove you own them</source>
         <translation>Assine mensagens com seus endereços Bitcoin para provar que você é dono delas</translation>
     </message>
     <message>
         <source>Verify messages to ensure they were signed with specified Bitcoin addresses</source>
         <translation>Verificar mensagens para se assegurar que elas foram assinadas pelo dono de Endereços Bitcoin específicos</translation>
->>>>>>> dac5d68f
     </message>
     <message>
         <source>&amp;File</source>
@@ -559,19 +418,8 @@
         <translation>Solicitações de pagamentos (gera códigos QR e bitcoin: URIs)</translation>
     </message>
     <message>
-<<<<<<< HEAD
-        <location line="+47"/>
-        <source>Peercoin client</source>
-        <translation>Cliente Peercoin</translation>
-    </message>
-    <message numerus="yes">
-        <location line="+141"/>
-        <source>%n active connection(s) to Peercoin network</source>
-        <translation><numerusform>%n conexão ativa na rede Peercoin</numerusform><numerusform>%n conexões ativas na rede Peercoin</numerusform></translation>
-=======
         <source>Show the list of used sending addresses and labels</source>
         <translation>Mostrar a lista de endereços de envio e rótulos usados</translation>
->>>>>>> dac5d68f
     </message>
     <message>
         <source>Show the list of used receiving addresses and labels</source>
@@ -626,15 +474,6 @@
         <translation>Informação</translation>
     </message>
     <message>
-<<<<<<< HEAD
-        <location line="+70"/>
-        <source>You can send this transaction for a fee of %1, which is burned and prevents spamming of the network. Do you want to pay the fee?</source>
-        <translation type="unfinished"/>
-    </message>
-    <message>
-        <location line="-140"/>
-=======
->>>>>>> dac5d68f
         <source>Up to date</source>
         <translation>Atualizado</translation>
     </message>
@@ -697,15 +536,8 @@
         <translation>Geração de chave HD está &lt;b&gt;ativada&lt;/b&gt;</translation>
     </message>
     <message>
-<<<<<<< HEAD
-        <location line="-23"/>
-        <location line="+23"/>
-        <source>URI can not be parsed! This can be caused by an invalid Peercoin address or malformed URI parameters.</source>
-        <translation>URI não pode ser decodificado! Isso pode ter sido causado por um endereço Peercoin inválido ou por parâmetros URI malformados.</translation>
-=======
         <source>HD key generation is &lt;b&gt;disabled&lt;/b&gt;</source>
         <translation>Geração de chave HD está &lt;b&gt;desativada&lt;/b&gt;</translation>
->>>>>>> dac5d68f
     </message>
     <message>
         <source>Wallet is &lt;b&gt;encrypted&lt;/b&gt; and currently &lt;b&gt;unlocked&lt;/b&gt;</source>
@@ -716,14 +548,8 @@
         <translation>Carteira está &lt;b&gt;criptografada&lt;/b&gt; e atualmente &lt;b&gt;bloqueada&lt;/b&gt;</translation>
     </message>
     <message>
-<<<<<<< HEAD
-        <location filename="../bitcoin.cpp" line="+111"/>
-        <source>A fatal error occurred. Peercoin can no longer continue safely and will quit.</source>
-        <translation>Um erro fatal ocorreu. Peercoin não pode continuar em segurança e irá fechar.</translation>
-=======
         <source>A fatal error occurred. Bitcoin can no longer continue safely and will quit.</source>
         <translation>Um erro fatal ocorreu. Bitcoin não pode continuar em segurança e irá fechar.</translation>
->>>>>>> dac5d68f
     </message>
 </context>
 <context>
@@ -773,14 +599,8 @@
         <translation>Modo lista</translation>
     </message>
     <message>
-<<<<<<< HEAD
-        <location line="-5"/>
-        <source>The entered address &quot;%1&quot; is not a valid Peercoin address.</source>
-        <translation>O endereço digitado &quot;%1&quot; não é um endereço Peercoin válido.</translation>
-=======
         <source>Amount</source>
         <translation>Quantidade</translation>
->>>>>>> dac5d68f
     </message>
     <message>
         <source>Received with label</source>
@@ -791,15 +611,8 @@
         <translation>Endereço </translation>
     </message>
     <message>
-<<<<<<< HEAD
-        <location filename="../guiutil.cpp" line="+424"/>
-        <location line="+12"/>
-        <source>Peercoin-Qt</source>
-        <translation>Peercoin-Qt</translation>
-=======
         <source>Date</source>
         <translation>Data</translation>
->>>>>>> dac5d68f
     </message>
     <message>
         <source>Confirmations</source>
@@ -838,36 +651,6 @@
         <translation>Copiar quantia</translation>
     </message>
     <message>
-<<<<<<< HEAD
-        <location line="+6"/>
-        <source>Mandatory network transaction fee per kB transferred. Most transactions are 1 kB and incur a 0.01 PPC fee. Note: transfer size may increase depending on the number of input transactions required to be added together to fund the payment.</source>
-        <translation type="unfinished"/>
-    </message>
-    <message>
-        <location line="+15"/>
-        <source>Additional network &amp;fee</source>
-        <translation type="unfinished"/>
-    </message>
-    <message>
-        <location line="+31"/>
-        <source>Automatically start Peercoin after logging in to the system.</source>
-        <translation>Iniciar Peercoin automaticamente após se logar no sistema.</translation>
-    </message>
-    <message>
-        <location line="+46"/>
-        <source>Check this box to follow the centrally issued checkpoints.</source>
-        <translation type="unfinished"/>
-    </message>
-    <message>
-        <location line="+3"/>
-        <source>&amp;Start Peercoin on system login</source>
-        <translation>Iniciar Peercoin no login do sistema</translation>
-    </message>
-    <message>
-        <location line="+7"/>
-        <source>Enforce checkpoints</source>
-        <translation type="unfinished"></translation>
-=======
         <source>Copy fee</source>
         <translation>Copiar taxa</translation>
     </message>
@@ -882,7 +665,6 @@
     <message>
         <source>Copy dust</source>
         <translation>Copiar poeira</translation>
->>>>>>> dac5d68f
     </message>
     <message>
         <source>Copy change</source>
@@ -897,28 +679,16 @@
         <translation>sim</translation>
     </message>
     <message>
-<<<<<<< HEAD
-        <location line="+6"/>
-        <source>Automatically open the Peercoin client port on the router. This only works when your router supports UPnP and it is enabled.</source>
-        <translation>Abrir as portas do cliente Peercoin automaticamente no roteador. Isto só funcionará se seu roteador suportar UPnP e esta função estiver habilitada.</translation>
-=======
         <source>no</source>
         <translation>não</translation>
->>>>>>> dac5d68f
     </message>
     <message>
         <source>This label turns red if any recipient receives an amount smaller than the current dust threshold.</source>
         <translation>Este texto fica vermelho se qualquer destinatário receber uma quantidade menor que o limite atual para poeira.</translation>
     </message>
     <message>
-<<<<<<< HEAD
-        <location line="+7"/>
-        <source>Connect to the Peercoin network through a SOCKS proxy (e.g. when connecting through Tor).</source>
-        <translation>Conectar à rede Peercoin através de um proxy SOCKS (ex. quando estiver usando através do Tor)</translation>
-=======
         <source>Can vary +/- %1 satoshi(s) per input.</source>
         <translation>Pode variar +/- %1 satoshi(s) por entrada</translation>
->>>>>>> dac5d68f
     </message>
     <message>
         <source>(no label)</source>
@@ -980,14 +750,8 @@
         <translation>O endereço digitado "%1" já se encontra no catálogo de endereços.</translation>
     </message>
     <message>
-<<<<<<< HEAD
-        <location line="+13"/>
-        <source>The user interface language can be set here. This setting will take effect after restarting Peercoin.</source>
-        <translation>A língua da interface com usuário pode ser escolhida aqui. Esta configuração só surtirá efeito após reiniciar o Peercoin.</translation>
-=======
         <source>Could not unlock wallet.</source>
         <translation>Não foi possível desbloquear a carteira.</translation>
->>>>>>> dac5d68f
     </message>
     <message>
         <source>New key generation failed.</source>
@@ -997,23 +761,12 @@
 <context>
     <name>FreespaceChecker</name>
     <message>
-<<<<<<< HEAD
-        <location line="+13"/>
-        <source>Choose the default subdivision unit to show in the interface and when sending coins.</source>
-        <translation>Escolha a unidade padrão de subdivisão para interface mostrar quando enviar peercoins.</translation>
-    </message>
-    <message>
-        <location line="+9"/>
-        <source>Whether to show Peercoin addresses in the transaction list or not.</source>
-        <translation>Mostrar ou não endereços Peercoin na lista de transações.</translation>
-=======
         <source>A new data directory will be created.</source>
         <translation>Um novo diretório de dados será criado.</translation>
     </message>
     <message>
         <source>name</source>
         <translation>nome</translation>
->>>>>>> dac5d68f
     </message>
     <message>
         <source>Directory already exists. Add %1 if you intend to create a new directory here.</source>
@@ -1055,15 +808,8 @@
         <translation>opções da linha de comando</translation>
     </message>
     <message>
-<<<<<<< HEAD
-        <location line="-9"/>
-        <location line="+9"/>
-        <source>This setting will take effect after restarting Peercoin.</source>
-        <translation>Esta configuração surtirá efeito após reinicializar o aplicativo Peercoin</translation>
-=======
         <source>UI Options:</source>
         <translation>Opções de Interface:</translation>
->>>>>>> dac5d68f
     </message>
     <message>
         <source>Choose data directory on startup (default: %u)</source>
@@ -1074,15 +820,8 @@
         <translation>Definir idioma, por exemplo "de_DE" (padrão: idioma do sistema)</translation>
     </message>
     <message>
-<<<<<<< HEAD
-        <location line="+50"/>
-        <location line="+166"/>
-        <source>The displayed information may be out of date. Your wallet automatically synchronizes with the Peercoin network after a connection is established, but this process has not completed yet.</source>
-        <translation>A informação mostrada pode estar desatualizada. Sua carteira sincroniza automaticamente com a rede Peercoin depois que a conexão é estabelecida, mas este processo pode não estar completo ainda.</translation>
-=======
         <source>Start minimized</source>
         <translation>Iniciar minimizado</translation>
->>>>>>> dac5d68f
     </message>
     <message>
         <source>Set SSL root certificates for payment request (default: -system-)</source>
@@ -1124,14 +863,8 @@
         <translation>Use o diretório de dados padrão</translation>
     </message>
     <message>
-<<<<<<< HEAD
-        <location filename="../paymentserver.cpp" line="+107"/>
-        <source>Cannot start peercoin: click-to-pay handler</source>
-        <translation>Não foi possível iniciar peercoin: manipulador clique-para-pagar</translation>
-=======
         <source>Use a custom data directory:</source>
         <translation>Use um diretório de dados personalizado:</translation>
->>>>>>> dac5d68f
     </message>
     <message>
         <source>Bitcoin</source>
@@ -1247,14 +980,8 @@
 <context>
     <name>OptionsDialog</name>
     <message>
-<<<<<<< HEAD
-        <location line="+7"/>
-        <source>Show the Peercoin-Qt help message to get a list with possible Peercoin command-line options.</source>
-        <translation>Mostrar mensagem de ajuda do Peercoin-Qt para obter uma lista com possíveis opções da linha de comando do Peercoin.</translation>
-=======
         <source>Options</source>
         <translation>Opções</translation>
->>>>>>> dac5d68f
     </message>
     <message>
         <source>&amp;Main</source>
@@ -1269,51 +996,28 @@
         <translation>&amp;Iniciar %1 ao fazer login no sistema</translation>
     </message>
     <message>
-<<<<<<< HEAD
-        <location line="-104"/>
-        <source>Peercoin - Debug window</source>
-        <translation>Peercoin - Janela de Depuração</translation>
-    </message>
-    <message>
-        <location line="+25"/>
-        <source>Peercoin Core</source>
-        <translation>Núcleo Peercoin</translation>
-=======
         <source>Size of &amp;database cache</source>
         <translation>Tamanho do banco de &amp;dados do cache</translation>
     </message>
     <message>
         <source>MB</source>
         <translation>MB</translation>
->>>>>>> dac5d68f
     </message>
     <message>
         <source>Number of script &amp;verification threads</source>
         <translation>Número de threads do script de &amp;verificação</translation>
     </message>
     <message>
-<<<<<<< HEAD
-        <location line="+7"/>
-        <source>Open the Peercoin debug log file from the current data directory. This can take a few seconds for large log files.</source>
-        <translation>Abrir o arquivo de log de depuração do Peercoin do diretório atual de dados. Isso pode levar alguns segundos para arquivos de log grandes.</translation>
-=======
         <source>IP address of the proxy (e.g. IPv4: 127.0.0.1 / IPv6: ::1)</source>
         <translation>Endereço de IP do proxy (e.g. IPv4: 127.0.0.1 / IPv6: ::1)</translation>
->>>>>>> dac5d68f
     </message>
     <message>
         <source>Shows if the supplied default SOCKS5 proxy is used to reach peers via this network type.</source>
         <translation>Mostra se o proxy padrão fornecido SOCKS5 é utilizado para encontrar participantes por este tipo de rede.</translation>
     </message>
     <message>
-<<<<<<< HEAD
-        <location filename="../rpcconsole.cpp" line="-30"/>
-        <source>Welcome to the Peercoin RPC console.</source>
-        <translation>Bem-vindo ao console Peercoin RPC.</translation>
-=======
         <source>Use separate SOCKS&amp;5 proxy to reach peers via Tor hidden services:</source>
         <translation>Use um proxy SOCKS&amp;5 separado para alcançar participantes via serviços ocultos Tor: </translation>
->>>>>>> dac5d68f
     </message>
     <message>
         <source>Hide the icon from the system tray.</source>
@@ -1400,14 +1104,8 @@
         <translation>Conectar na rede Bitcoin através de um proxy SOCKS5.</translation>
     </message>
     <message>
-<<<<<<< HEAD
-        <location line="+5"/>
-        <source>Error: The transaction was rejected. This might happen if some of the coins in your wallet were already spent, such as if you used a copy of wallet.dat and coins were spent in the copy but not marked as spent here.</source>
-        <translation>Erro: A transação foi rejeitada. Isso pode acontecer se alguns dos peercoins de sua carteira já haviam sido gastos, por exemplo se você usou uma cópia do arquivo wallet.dat e alguns peercoins foram gastos na cópia mas não foram marcados como gastos aqui.</translation>
-=======
         <source>&amp;Connect through SOCKS5 proxy (default proxy):</source>
         <translation>&amp;Conectar usando proxy SOCKS5 (proxy pradrão):</translation>
->>>>>>> dac5d68f
     </message>
     <message>
         <source>Proxy &amp;IP:</source>
@@ -1454,14 +1152,8 @@
         <translation>&amp;Minimizar para a bandeja em vez da barra de tarefas.</translation>
     </message>
     <message>
-<<<<<<< HEAD
-        <location filename="../sendcoinsentry.cpp" line="+1"/>
-        <source>Enter a Peercoin address</source>
-        <translation>Digite um endereço Peercoin (exemplo: 1NS17iag9jJgTHD1VXjvLCEnZuQ3rJDE9L)</translation>
-=======
         <source>M&amp;inimize on close</source>
         <translation>M&amp;inimizar ao sair</translation>
->>>>>>> dac5d68f
     </message>
     <message>
         <source>&amp;Display</source>
@@ -1508,14 +1200,8 @@
         <translation>nenhum</translation>
     </message>
     <message>
-<<<<<<< HEAD
-        <location line="+21"/>
-        <source>Sign the message to prove you own this Peercoin address</source>
-        <translation>Assinar mensagem para provar que você é dono deste endereço Peercoin</translation>
-=======
         <source>Confirm options reset</source>
         <translation>Confirmar redefinição de opções</translation>
->>>>>>> dac5d68f
     </message>
     <message>
         <source>Client restart required to activate changes.</source>
@@ -1542,14 +1228,8 @@
         <translation>O arquivo de configuração não pode ser aberto.</translation>
     </message>
     <message>
-<<<<<<< HEAD
-        <location line="+40"/>
-        <source>Verify the message to ensure it was signed with the specified Peercoin address</source>
-        <translation>Verificar mensagem para se assegurar que ela foi assinada pelo dono de um endereço Peercoin específico.</translation>
-=======
         <source>This change would require a client restart.</source>
         <translation>Essa mudança requer uma reinicialização do aplicativo.</translation>
->>>>>>> dac5d68f
     </message>
     <message>
         <source>The supplied proxy address is invalid.</source>
@@ -1563,29 +1243,16 @@
         <translation>Formulário</translation>
     </message>
     <message>
-<<<<<<< HEAD
-        <location filename="../signverifymessagedialog.cpp" line="+27"/>
-        <location line="+3"/>
-        <source>Enter a Peercoin address</source>
-        <translation>Digite um endereço Peercoin (exemplo: 1NS17iag9jJgTHD1VXjvLCEnZuQ3rJDE9L)</translation>
-=======
         <source>The displayed information may be out of date. Your wallet automatically synchronizes with the Bitcoin network after a connection is established, but this process has not completed yet.</source>
         <translation>A informação mostrada pode estar desatualizada. Sua carteira sincroniza automaticamente com a rede Bitcoin depois que a conexão é estabelecida, mas este processo ainda não está completo.</translation>
->>>>>>> dac5d68f
     </message>
     <message>
         <source>Watch-only:</source>
         <translation>Monitorados:</translation>
     </message>
     <message>
-<<<<<<< HEAD
-        <location line="+3"/>
-        <source>Enter Peercoin signature</source>
-        <translation>Entre com a assinatura Peercoin</translation>
-=======
         <source>Available:</source>
         <translation>Disponível:</translation>
->>>>>>> dac5d68f
     </message>
     <message>
         <source>Your current spendable balance</source>
@@ -1636,14 +1303,8 @@
         <translation>Transações não confirmadas de um endereço monitorado</translation>
     </message>
     <message>
-<<<<<<< HEAD
-        <location filename="../splashscreen.cpp" line="+22"/>
-        <source>The Peercoin developers</source>
-        <translation>Desenvolvedores do Peercoin</translation>
-=======
         <source>Mined balance in watch-only addresses that has not yet matured</source>
         <translation>Saldo minerado de endereço monitorado que ainda não está maduro</translation>
->>>>>>> dac5d68f
     </message>
     <message>
         <source>Current total balance in watch-only addresses</source>
@@ -3577,14 +3238,8 @@
         <translation>Por favor contribua se você entender que %s é útil. Visite %s para mais informações sobre o software.</translation>
     </message>
     <message>
-<<<<<<< HEAD
-        <location line="+3"/>
-        <source>Generated coins must mature 120 blocks before they can be spent. When you generated this block, it was broadcast to the network to be added to the block chain. If it fails to get into the chain, its state will change to &quot;not accepted&quot; and it won&apos;t be spendable. This may occasionally happen if another node generates a block within a few seconds of yours.</source>
-        <translation>Peercoins gerados precisam maturar por 120 blocos antes de serem gastos. Quando você gera este bloco, ele é difundido na rede para ser adicionado ao blockchain. Se ele falhar ao ser acrescentado no blockchain, seu estado mudará para &quot;não aceito&quot; e não poderá ser gasto. Isso pode ocasionamente acontecer se outro nó gerou um bloco poucos segundos antes do seu.</translation>
-=======
         <source>Query for peer addresses via DNS lookup, if low on addresses (default: 1 unless -connect used)</source>
         <translation>Buscar por endereços de pares via sementes DNS, se estiver baixo em endereços (padrão: 1 a não ser que -connect seja usado)</translation>
->>>>>>> dac5d68f
     </message>
     <message>
         <source>Reduce storage requirements by enabling pruning (deleting) of old blocks. This allows the pruneblockchain RPC to be called to delete specific blocks, and enables automatic pruning of old blocks if a target size in MiB is provided. This mode is incompatible with -txindex and -rescan. Warning: Reverting this setting requires re-downloading the entire blockchain. (default: 0 = disable pruning blocks, 1 = allow manual pruning via RPC, &gt;%u = automatically prune block files to stay under the specified target size in MiB)</source>
@@ -3891,28 +3546,16 @@
         <translation>Categoria de log desconhecida %s=%s.</translation>
     </message>
     <message>
-<<<<<<< HEAD
-        <location filename="../bitcoinstrings.cpp" line="+94"/>
-        <source>Peercoin version</source>
-        <translation>Versão do Peercoin</translation>
-=======
         <source>Upgrading UTXO database</source>
         <translation>Atualizando banco de dados UTXO</translation>
->>>>>>> dac5d68f
     </message>
     <message>
         <source>Use UPnP to map the listening port (default: %u)</source>
         <translation>Use UPnP para mapear a porta de entrada (padrão: %u)</translation>
     </message>
     <message>
-<<<<<<< HEAD
-        <location line="-29"/>
-        <source>Send command to -server or peercoind</source>
-        <translation>Enviar comando para -server ou peercoind</translation>
-=======
         <source>Use the test chain</source>
         <translation>Usar a rede de testes</translation>
->>>>>>> dac5d68f
     </message>
     <message>
         <source>User Agent comment (%s) contains unsafe characters.</source>
@@ -3927,23 +3570,12 @@
         <translation>Opções de depuração/teste da Carteira</translation>
     </message>
     <message>
-<<<<<<< HEAD
-        <location line="+24"/>
-        <source>Specify configuration file (default: peercoin.conf)</source>
-        <translation>Especifique um arquivo de configurações (padrão: peercoin.conf)</translation>
-    </message>
-    <message>
-        <location line="+3"/>
-        <source>Specify pid file (default: peercoind.pid)</source>
-        <translation>Especifique um arquivo de pid (padrão: peercoind.pid)</translation>
-=======
         <source>Wallet needed to be rewritten: restart %s to complete</source>
         <translation>A Carteira precisa ser reescrita: reinicie o %s para completar</translation>
     </message>
     <message>
         <source>Wallet options:</source>
         <translation>Opções da carteira:</translation>
->>>>>>> dac5d68f
     </message>
     <message>
         <source>Allow JSON-RPC connections from specified source. Valid for &lt;ip&gt; are a single IP (e.g. 1.2.3.4), a network/netmask (e.g. 1.2.3.4/255.255.255.0) or a network/CIDR (e.g. 1.2.3.4/24). This option can be specified multiple times</source>
@@ -4002,34 +3634,8 @@
         <translation>Você precisa reconstruir o banco de dados usando -reindex para sair do modo prune. Isso irá causar o download de todo o blockchain novamente.</translation>
     </message>
     <message>
-<<<<<<< HEAD
-        <location line="-80"/>
-        <source>%s, you must set a rpcpassword in the configuration file:
-%s
-It is recommended you use the following random password:
-rpcuser=peercoinrpc
-rpcpassword=%s
-(you do not need to remember this password)
-The username and password MUST NOT be the same.
-If the file does not exist, create it with owner-readable-only file permissions.
-It is also recommended to set alertnotify so you are notified of problems;
-for example: alertnotify=echo %%s | mail -s &quot;Peercoin Alert&quot; admin@foo.com
-</source>
-        <translation>%s, você deve especificar uma senha rpcpassword no arquivo de configuração:⏎
-%s⏎
-É recomendado que você use a seguinte senha aleatória:⏎
-rpcuser=peercoinrpc⏎
-rpcpassword=%s⏎
-(você não precisa lembrar esta senha)⏎
-O nome de usuário e a senha NÃO PODEM ser os mesmos.⏎
-Se o arquivo não existir, crie um com permissão de leitura apenas para o dono.⏎
-É recomendado também definir um alertnotify para que você seja notificado de problemas;⏎
-por exemplo: alertnotify=echo %%s | mail -s &quot;Peercoin Alert&quot; admin@foo.com⏎
-</translation>
-=======
         <source>(default: %u)</source>
         <translation>(padrão: %u)</translation>
->>>>>>> dac5d68f
     </message>
     <message>
         <source>Accept public REST requests (default: %u)</source>
@@ -4040,23 +3646,12 @@
         <translation>Criar automaticamente serviços ocultos do Tor (padrão: %d)</translation>
     </message>
     <message>
-<<<<<<< HEAD
-        <location line="+3"/>
-        <source>Cannot obtain a lock on data directory %s. Peercoin is probably already running.</source>
-        <translation>Não foi possível obter exclusividade de escrita no endereço %s. O Peercoin provavelmente já está rodando.</translation>
-    </message>
-    <message>
-        <location line="+3"/>
-        <source>Error: The transaction was rejected! This might happen if some of the coins in your wallet were already spent, such as if you used a copy of wallet.dat and coins were spent in the copy but not marked as spent here.</source>
-        <translation>Erro: A transação foi rejeitada. Isso pode acontecer se alguns dos peercoins de sua carteira já haviam sido gastos, por exemplo se você usou uma cópia do arquivo wallet.dat e alguns peercoins foram gastos na cópia mas não foram marcados como gastos aqui.</translation>
-=======
         <source>Connect through SOCKS5 proxy</source>
         <translation>Connecte-se através de um proxy SOCKS5</translation>
     </message>
     <message>
         <source>Error loading %s: You can't disable HD on an already existing HD wallet</source>
         <translation>Erro carregando %s: Você não pode desabilitar o HD em uma carteira HD existente</translation>
->>>>>>> dac5d68f
     </message>
     <message>
         <source>Error reading from database, shutting down.</source>
@@ -4087,14 +3682,8 @@
         <translation>Valor inválido para -paytxfee=&lt;amount&gt;: '%s' (precisa ser no mínimo %s)</translation>
     </message>
     <message>
-<<<<<<< HEAD
-        <location line="+3"/>
-        <source>Warning: Please check that your computer&apos;s date and time are correct! If your clock is wrong Peercoin will not work properly.</source>
-        <translation>Cuidado: Por favor, verifique que a data e hora do seu computador estão corretas! If o seu relógio estiver errado, o Peercoin não irá funcionar corretamente.</translation>
-=======
         <source>Invalid netmask specified in -whitelist: '%s'</source>
         <translation>Máscara de rede especificada em -whitelist: '%s' é inválida</translation>
->>>>>>> dac5d68f
     </message>
     <message>
         <source>Keep at most &lt;n&gt; unconnectable transactions in memory (default: %u)</source>
@@ -4293,14 +3882,8 @@
         <translation>Define o retorno da serialização de transações cruas ou hex de bloco em modo não verbal, não segwit (0) ou segwit (1) (padrão: %d)</translation>
     </message>
     <message>
-<<<<<<< HEAD
-        <location line="+5"/>
-        <source>SSL options: (see the Bitcoin Wiki for SSL setup instructions)</source>
-        <translation>Opções SSL: (veja a Wiki do Peercoin para instruções de configuração SSL)</translation>
-=======
         <source>Specify directory to hold wallets (default: &lt;datadir&gt;/wallets if it exists, otherwise &lt;datadir&gt;)</source>
         <translation>Define diretório para guardar carteiras (padrão: &lt;datadir&gt;/wallets se existir, do contrário &lt;datadir&gt;)</translation>
->>>>>>> dac5d68f
     </message>
     <message>
         <source>Specify location of debug log file: this can be an absolute path or a path relative to the data directory (default: %s)</source>
@@ -4451,23 +4034,12 @@
         <translation>Especificar arquivo pid (padrão: %s)</translation>
     </message>
     <message>
-<<<<<<< HEAD
-        <location line="+1"/>
-        <source>Error loading wallet.dat: Wallet requires newer version of Peercoin</source>
-        <translation>Erro ao carregar wallet.dat: Carteira requer uma versão mais nova do Peercoin</translation>
-    </message>
-    <message>
-        <location line="+93"/>
-        <source>Wallet needed to be rewritten: restart Peercoin to complete</source>
-        <translation>A Carteira precisou ser reescrita: reinicie o Peercoin para completar</translation>
-=======
         <source>Spend unconfirmed change when sending transactions (default: %u)</source>
         <translation>Gastar troco não confirmado quando enviar transações (padrão: %u)</translation>
     </message>
     <message>
         <source>Starting network threads...</source>
         <translation>Iniciando threads de rede...</translation>
->>>>>>> dac5d68f
     </message>
     <message>
         <source>The wallet will avoid paying less than the minimum relay fee.</source>
@@ -4510,25 +4082,6 @@
         <translation>Carregando índice de blocos...</translation>
     </message>
     <message>
-<<<<<<< HEAD
-        <location line="-57"/>
-        <source>Add a node to connect to and attempt to keep the connection open</source>
-        <translation>Adicionar um nó com o qual se conectar e tentar manter a conexão ativa</translation>
-    </message>
-    <message>
-        <location line="-25"/>
-        <source>Unable to bind to %s on this computer. Peercoin is probably already running.</source>
-        <translation>Impossível vincular a %s neste computador. O Peercoin provavelmente já está rodando.</translation>
-    </message>
-    <message>
-        <location line="+64"/>
-        <source>Fee per KB to add to transactions you send</source>
-        <translation>Taxa por KB a ser acrescida nas transações que você enviar</translation>
-    </message>
-    <message>
-        <location line="+19"/>
-=======
->>>>>>> dac5d68f
         <source>Loading wallet...</source>
         <translation>Carregando carteira...</translation>
     </message>
